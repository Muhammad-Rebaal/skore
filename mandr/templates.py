--- conflicted
+++ resolved
@@ -50,12 +50,8 @@
     def insert_custom_ui(self, template):
         # For each registered element, check if it is there.
         for name, func in registry.items():
-<<<<<<< HEAD
             element_of_interest = f'<{name}'
-=======
-            element_of_interest = f"<{name}"
-            print("element_of_interest", element_of_interest)
->>>>>>> 96df1112
+
             start = template.find(element_of_interest)
             end = template[start:].find("/>")
             substr = template[start : start + end + 2]
